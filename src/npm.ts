--- conflicted
+++ resolved
@@ -54,11 +54,7 @@
 
 function getNpmDependencies(cwd: string): Promise<string[]> {
 	return checkNPM()
-<<<<<<< HEAD
-		.then(() => exec('npm list --production --parseable --depth=99999 --loglevel=error', { cwd, maxBuffer: 5000 * 1024 }))
-=======
-		.then(() => exec('npm list --production --parseable --depth=99999 --link=true', { cwd, maxBuffer: 5000 * 1024 }))
->>>>>>> 2a02458b
+		.then(() => exec('npm list --production --parseable --depth=99999 --loglevel=error --link=true', { cwd, maxBuffer: 5000 * 1024 }))
 		.then(({ stdout }) => stdout
 			.split(/[\r\n]/)
 			.filter(dir => path.isAbsolute(dir)));
