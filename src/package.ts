--- conflicted
+++ resolved
@@ -13,11 +13,6 @@
 import * as url from 'url';
 import { lookup } from 'mime';
 import * as urljoin from 'url-join';
-<<<<<<< HEAD
-import { validatePublisher, validateExtensionName, validateVersion, validateEngineCompatibility, validateVSCodeTypesCompatibility } from './validation';
-import { getDependencies } from './npm';
-import ignore from 'ignore'
-=======
 import {
 	validatePublisher,
 	validateExtensionName,
@@ -27,7 +22,7 @@
 } from './validation';
 import { detectYarn, getDependencies } from './npm';
 import { IExtensionsReport } from './publicgalleryapi';
->>>>>>> 83214198
+import ignore from 'ignore';
 
 const readFile = denodeify<string, string, string>(fs.readFile);
 const unlink = denodeify<string, void>(fs.unlink as any);
@@ -38,13 +33,7 @@
 const vsixManifestTemplatePath = path.join(resourcesPath, 'extension.vsixmanifest');
 const contentTypesTemplatePath = path.join(resourcesPath, '[Content_Types].xml');
 
-<<<<<<< HEAD
-export interface IFile {
-=======
-const MinimatchOptions: minimatch.IOptions = { dot: true };
-
 export interface IInMemoryFile {
->>>>>>> 83214198
 	path: string;
 	mode?: number;
 	readonly contents: Buffer | string;
@@ -1081,60 +1070,28 @@
 	});
 }
 
-function collectFiles(
+async function readIgnoreFile(cwd: string, ignoreFile?: string): Promise<string> {
+	try {
+		return await readFile(ignoreFile ? ignoreFile : path.join(cwd, '.vscodeignore'), 'utf8');
+	} catch (err) {
+		if (err.code !== 'ENOENT' || ignoreFile) {
+			throw err;
+		}
+
+		return '';
+	}
+}
+
+async function collectFiles(
 	cwd: string,
 	useYarn?: boolean,
 	dependencyEntryPoints?: string[],
 	ignoreFile?: string
 ): Promise<string[]> {
-	return collectAllFiles(cwd, useYarn, dependencyEntryPoints).then(files => {
-		files = files.filter(f => !/\r$/m.test(f));
-
-<<<<<<< HEAD
-		return readFile(ignoreFile ? ignoreFile : path.join(cwd, '.vscodeignore'), 'utf8')
-			.catch<string>(err => err.code !== 'ENOENT' ? Promise.reject(err) : ignoreFile ? Promise.reject(err) : Promise.resolve(''))
-
-			.then(rawIgnore => ignore().add(defaultIgnore).add(rawIgnore).filter(files))
-=======
-		return (
-			readFile(ignoreFile ? ignoreFile : path.join(cwd, '.vscodeignore'), 'utf8')
-				.catch<string>(err =>
-					err.code !== 'ENOENT' ? Promise.reject(err) : ignoreFile ? Promise.reject(err) : Promise.resolve('')
-				)
-
-				// Parse raw ignore by splitting output into lines and filtering out empty lines and comments
-				.then(rawIgnore =>
-					rawIgnore
-						.split(/[\n\r]/)
-						.map(s => s.trim())
-						.filter(s => !!s)
-						.filter(i => !/^\s*#/.test(i))
-				)
-
-				// Add '/**' to possible folder names
-				.then(ignore => [
-					...ignore,
-					...ignore.filter(i => !/(^|\/)[^/]*\*[^/]*$/.test(i)).map(i => (/\/$/.test(i) ? `${i}**` : `${i}/**`)),
-				])
-
-				// Combine with default ignore list
-				.then(ignore => [...defaultIgnore, ...ignore, ...notIgnored])
-
-				// Split into ignore and negate list
-				.then(ignore => _.partition(ignore, i => !/^\s*!/.test(i)))
-				.then(r => ({ ignore: r[0], negate: r[1] }))
-
-				// Filter out files
-				.then(({ ignore, negate }) =>
-					files.filter(
-						f =>
-							!ignore.some(i => minimatch(f, i, MinimatchOptions)) ||
-							negate.some(i => minimatch(f, i.substr(1), MinimatchOptions))
-					)
-				)
-		);
->>>>>>> 83214198
-	});
+	const files = (await collectAllFiles(cwd, useYarn, dependencyEntryPoints)).filter(f => !/\r$/m.test(f));
+	const rawIgnore = await readIgnoreFile(cwd, ignoreFile);
+
+	return ignore().add(defaultIgnore).add(rawIgnore).add(notIgnored).filter(files);
 }
 
 export function processFiles(processors: IProcessor[], files: IFile[]): Promise<IFile[]> {
